;;; websocket-test.el --- Unit tests for the websocket layer

;; Copyright (c) 2010 Andrew Hyatt
;;
;; Author: Andrew Hyatt <ahyatt at gmail dot com>
;; Maintainer: Andrew Hyatt <ahyatt at gmail dot com>
;;
;; This program is free software; you can redistribute it and/or
;; modify it under the terms of the GNU General Public License as
;; published by the Free Software Foundation; either version 2 of the
;; License, or (at your option) any later version.
;;
;; This program is distributed in the hope that it will be useful, but
;; WITHOUT ANY WARRANTY; without even the implied warranty of
;; MERCHANTABILITY or FITNESS FOR A PARTICULAR PURPOSE.  See the GNU
;; General Public License for more details.
;;
;; You should have received a copy of the GNU General Public License
;; along with this program; if not, write to the Free Software
;; Foundation, Inc., 51 Franklin Street, Fifth Floor, Boston, MA
;; 02110-1301, USA.

;;; Commentary:
;; This defines and runs ert unit tests.  You can download ert from:
;; http://github.com/ohler/ert, it also comes with Emacs 24 and above.

(require 'ert)
(require 'websocket)
(eval-when-compile (require 'cl))

(defun websocket-test-get-filtered-response-with-error
  (outputs &optional callback)
  (let* ((packet-data nil)
         (websocket
          (make-websocket :conn "fake-conn"
                          :filter (lambda (packet)
                                    (push packet packet-data)
                                    (when callback (funcall callback)))
                          :close-callback (lambda (not-called) (assert nil))
<<<<<<< HEAD
                          :url "ws://foo/bar"
                          :v75 nil))
         err-list)
=======
                          :url "ws://foo/bar")))
>>>>>>> b89e0021
    (dolist (output outputs)
      (condition-case err
          (websocket-outer-filter websocket output)
        (error (push err err-list))))
    (list (nreverse packet-data) (nreverse err-list))))

(defun websocket-test-get-filtered-response (outputs)
  (destructuring-bind (packet-data err-list)
      (websocket-test-get-filtered-response-with-error outputs)
    (assert (eq (length err-list) 0))
    packet-data))


(ert-deftest websocket-genbytes-length ()
  (loop repeat 100
<<<<<<< HEAD
        do (should (= (string-bytes (websocket-genbytes)) 8))))

(ert-deftest websocket-filter-basic ()
  (should (equal
           '("foo")
           (websocket-test-get-filtered-response '("\0foo\377"))))
  (should (equal
           '("foo" "bar")
           (websocket-test-get-filtered-response
            '("\0foo\377\0bar\377"))))
  (should (equal
           '("foo" "bar")
           (websocket-test-get-filtered-response
            '("\0foo\377" "\0bar\377")))))

(ert-deftest websocket-filter-inflight-packets ()
  (should (equal
           '("foo" "bar")
           (websocket-test-get-filtered-response
            '("\0foo\377\0b" "a" "r\377"))))
  (should (equal
           '("foo" "bar")
           (websocket-test-get-filtered-response
            '("\0foo\377\0ba" "r\377baz")))))

(ert-deftest websocket-filter-first-response ()
  (should (equal
           '("foo" "bar")
           (websocket-test-get-filtered-response
            '("HTTP 1.1\0foo\377\0bar\377"))))
  (should (equal
           '("foo")
           (websocket-test-get-filtered-response
            '("HTTP 1.1" "\0foo\377")))))

(ert-deftest websocket-filter-handle-error-in-filter ()
  (destructuring-bind (packet-data err-list)
      (websocket-test-get-filtered-response-with-error
       '("\0foo\377\0bar\377")
       (lambda () (error "See if websocket can handle this")))
    (should (equal packet-data '("foo" "bar")))
    (should (equal err-list nil)))
  (destructuring-bind (packet-data err-list)
      (websocket-test-get-filtered-response-with-error
       '("\0foo\377\0bar\377")
       (lambda () "Raise another type of error" (/ 1 0)))
    (should (equal packet-data '("foo" "bar")))
    (should (equal err-list nil)))
  (destructuring-bind (packet-data err-list)
      (websocket-test-get-filtered-response-with-error
       '("\0foo\377" "\0bar\377")
       (lambda () (error "See if websocket can handle this")))
    (should (equal packet-data '("foo" "bar")))
    (should (equal err-list nil))))

(ert-run-tests-interactively 'websocket-genbytes-length)
(ert-run-tests-interactively 'websocket-filter-basic)
(ert-run-tests-interactively 'websocket-filter-inflight-packets)
(ert-run-tests-interactively 'websocket-filter-first-response)
(ert-run-tests-interactively 'websocket-filter-handle-error-in-filter)
=======
        do (should (= (string-bytes (websocket-genbytes 16)) 16))))

(ert-deftest websocket-calculate-accept ()
  ;; This example comes straight from RFC 6455
  (should
   (equal "s3pPLMBiTxaQ9kYGzzhZRbK+xOo="
          (websocket-calculate-accept "dGhlIHNhbXBsZSBub25jZQ=="))))

(defconst websocket-test-hello "\x81\x05\x48\x65\x6c\x6c\x6f"
  "'Hello' string example, taken from the RFC.")

(defconst websocket-test-masked-hello
  "\x81\x85\x37\xfa\x21\x3d\x7f\x9f\x4d\x51\x58"
  "'Hello' masked string example, taken from the RFC.")

(ert-deftest websocket-get-bytes ()
  (should (equal #x5 (websocket-get-bytes "\x5" 1)))
  (should (equal #x101 (websocket-get-bytes "\x1\x1" 2)))
  (should (equal #x100000001
                 (websocket-get-bytes "\x0\x0\x0\x1\x0\x0\x0\x1" 8)))
  (should-error (websocket-get-bytes "\x0\x0\x0" 3))
  (should-error (websocket-get-bytes "\x0" 2)))

(ert-deftest websocket-get-opcode ()
  (should (equal 'text (websocket-get-opcode websocket-test-hello))))

(ert-deftest websocket-get-payload-len ()
  (should (equal '(5 . 1)
                 (websocket-get-payload-len
                  (substring websocket-test-hello 1))))
  (should (equal '(200 . 3)
                 (websocket-get-payload-len
                  (bindat-pack '((:len u8) (:val u16))
                               `((:len . 126)
                                 (:val . 200))))))
  ;; we don't want to hit up any limits even on strange emacs builds,
  ;; so this test has a pretty small test value
  (should (equal '(70000 . 9)
                 (websocket-get-payload-len
                  (bindat-pack '((:len u8) (:val vec 2 u32))
                               `((:len . 127)
                                 (:val . [0 70000])))))))

(ert-deftest websocket-read-frame ()
  (should (equal (make-websocket-frame :opcode 'text :payload "Hello"
                                       :length (length websocket-test-hello)
                                       :completep t)
                 (websocket-read-frame websocket-test-hello)))
  (should (equal (make-websocket-frame :opcode 'text :payload "Hello"
                                       :length (length websocket-test-hello)
                                       :completep t)
                 (websocket-read-frame (concat websocket-test-hello
                                               "should-not-be-read"))))
  (should (equal (make-websocket-frame :opcode 'text :payload "Hello"
                                       :length (length websocket-test-masked-hello)
                                       :completep t)
                 (websocket-read-frame websocket-test-masked-hello)))
  (should (equal (make-websocket-frame :opcode 'text :payload "Hello"
                                       :length (length websocket-test-hello)
                                       :completep nil)
                 (websocket-read-frame
                  (concat (unibyte-string
                           (logand (string-to-char
                                    (substring websocket-test-hello 0 1))
                                   127))
                          (substring websocket-test-hello 1)))))
  (dotimes (i (- (length websocket-test-hello) 1))
    (should-not (websocket-read-frame
                 (substring websocket-test-hello 0
                            (- (length websocket-test-hello) (+ i 1))))))
  (dotimes (i (- (length websocket-test-masked-hello) 1))
    (should-not (websocket-read-frame
                 (substring websocket-test-masked-hello 0
                            (- (length websocket-test-masked-hello) (+ i 1)))))))

(defun websocket-test-make-websocket-with-accept-string (s)
  (make-websocket :conn "fake-conn" :url "ws://foo/bar" :filter t
                  :close-callback t :accept-string s))

(ert-deftest websocket-verify-handshake ()
  ;; This examples comes from the RFC
  (should (websocket-verify-handshake
           (websocket-test-make-websocket-with-accept-string
            "s3pPLMBiTxaQ9kYGzzhZRbK+xOo=")
           "Sec-WebSocket-Accept: s3pPLMBiTxaQ9kYGzzhZRbK+xOo=\r\n"))
  (should-error (websocket-verify-handshake
                 (websocket-test-make-websocket-with-accept-string
                  "s3pPLMBiTxaQ9kYGzzhZRbK+xOo=")
                 "Sec-WebSocket-Accept: foo\r\n")))

(ert-deftest websocket-process-frame ()
  (let* ((sent)
         (processed)
         (deleted)
         (websocket (make-websocket :conn "fake-conn"
                                    :url "ws://foo/bar"
                                    :filter (lambda (frame)
                                              (setq
                                               processed
                                               (websocket-frame-payload frame)))
                                    :close-callback t
                                    :accept-string "accept-string")))
    (dolist (opcode '(text binary continuation))
      (setq processed nil)
      (should (equal
               "hello"
               (progn
                 (websocket-process-frame
                  websocket
                  (make-websocket-frame :opcode opcode :payload "hello"))
                 processed))))
    (setq sent nil)
    (flet ((websocket-send (websocket content) (setq sent content)))
      (should (equal
               (make-websocket-frame :opcode 'pong :completep t)
               (progn
                 (websocket-process-frame websocket
                                          (make-websocket-frame :opcode 'ping))
                 sent))))
    (flet ((delete-process (conn) (setq deleted t)))
      (should (progn
                (websocket-process-frame websocket
                                         (make-websocket-frame :opcode 'close))
                deleted)))))

(ert-deftest websocket-to-bytes ()
  ;; We've tested websocket-get-bytes by itself, now we can use it to
  ;; help test websocket-to-bytes.
  (should (equal 30 (websocket-get-bytes (websocket-to-bytes 30 1) 1)))
  (should (equal 300 (websocket-get-bytes (websocket-to-bytes 300 2) 2)))
  (should (equal 70000 (websocket-get-bytes (websocket-to-bytes 70000 8) 8)))
  (should-error (websocket-to-bytes 30 3))
  (should-error (websocket-to-bytes 300 1)))

(ert-deftest websocket-encode-frame ()
  ;; We've tested websocket-read-frame, now we can use that to help
  ;; test websocket-encode-frame.
  (let ((websocket-mask-frames nil))
    (should (equal
             websocket-test-hello
             (websocket-encode-frame
              (make-websocket-frame :opcode 'text :payload "Hello" :completep t))))
    (dolist (len '(200 70000))
      (let ((long-string (make-string len ?x)))
        (should (equal long-string
                       (websocket-frame-payload
                        (websocket-read-frame
                         (websocket-encode-frame
                          (make-websocket-frame :opcode 'text
                                                :payload long-string)))))))))
  (let ((websocket-mask-frames t))
    (flet ((websocket-genbytes (n) (substring websocket-test-masked-hello 2 6)))
      (should (equal websocket-test-masked-hello
                     (websocket-encode-frame
                      (make-websocket-frame :opcode 'text :payload "Hello"
                                            :completep t))))))
  (should-not
   (websocket-frame-completep
    (websocket-read-frame
     (websocket-encode-frame (make-websocket-frame :opcode 'text
                                                   :payload "Hello"
                                                   :completep nil)))))
  (dolist (opcode '(close ping pong))
    (should (equal
             opcode
             (websocket-frame-opcode
              (websocket-read-frame
               (websocket-encode-frame (make-websocket-frame :opcode opcode
                                                             :completep t))))))))

(ert-deftest websocket-close ()
  (let ((sent-frames))
    (flet ((websocket-send (websocket frame) (push frame sent-frames))
           (websocket-openp (websocket) t)
           (kill-buffer (buffer))
           (process-buffer (conn)))
      (websocket-close (make-websocket :conn "fake-conn"
                                       :filter t
                                       :url t
                                       :accept-string t
                                       :close-callback t))
      (should (equal sent-frames (list
                                  (make-websocket-frame :opcode 'close
                                                        :completep t)))))))

(ert-deftest websocket-outer-filter ()
  (let* ((fake-ws (make-websocket :conn t :filter t :url t
                                  :accept-string t :close-callback t))
         (processed-frames)
         (frame1 (make-websocket-frame :opcode 'text :payload "foo" :completep t
                                       :length 9))
         (frame2 (make-websocket-frame :opcode 'text :payload "bar" :completep t
                                       :length 9))
         (websocket-frames
          (concat
           (websocket-encode-frame frame1)
           (websocket-encode-frame frame2))))
    (flet ((websocket-process-frame (websocket frame)
                                    (push frame processed-frames))
           (websocket-verify-handshake (websocket output) t))
      (websocket-outer-filter fake-ws "Sec-")
      (websocket-outer-filter fake-ws "WebSocket-Accept: acceptstring")
      (websocket-outer-filter fake-ws (concat
                                       "\r\n\r\n"
                                       (substring websocket-frames 0 2)))
      (should (websocket-header-read-p fake-ws))
      (websocket-outer-filter fake-ws (substring websocket-frames 2))
      (should (equal (list frame2 frame1) processed-frames)))))
>>>>>>> b89e0021
<|MERGE_RESOLUTION|>--- conflicted
+++ resolved
@@ -37,18 +37,13 @@
                                     (push packet packet-data)
                                     (when callback (funcall callback)))
                           :close-callback (lambda (not-called) (assert nil))
-<<<<<<< HEAD
-                          :url "ws://foo/bar"
-                          :v75 nil))
+                          :url "ws://foo/bar")))
          err-list)
-=======
-                          :url "ws://foo/bar")))
->>>>>>> b89e0021
     (dolist (output outputs)
       (condition-case err
           (websocket-outer-filter websocket output)
         (error (push err err-list))))
-    (list (nreverse packet-data) (nreverse err-list))))
+    (list (nreverse packet-data) (nreverse err-list)))
 
 (defun websocket-test-get-filtered-response (outputs)
   (destructuring-bind (packet-data err-list)
@@ -59,68 +54,6 @@
 
 (ert-deftest websocket-genbytes-length ()
   (loop repeat 100
-<<<<<<< HEAD
-        do (should (= (string-bytes (websocket-genbytes)) 8))))
-
-(ert-deftest websocket-filter-basic ()
-  (should (equal
-           '("foo")
-           (websocket-test-get-filtered-response '("\0foo\377"))))
-  (should (equal
-           '("foo" "bar")
-           (websocket-test-get-filtered-response
-            '("\0foo\377\0bar\377"))))
-  (should (equal
-           '("foo" "bar")
-           (websocket-test-get-filtered-response
-            '("\0foo\377" "\0bar\377")))))
-
-(ert-deftest websocket-filter-inflight-packets ()
-  (should (equal
-           '("foo" "bar")
-           (websocket-test-get-filtered-response
-            '("\0foo\377\0b" "a" "r\377"))))
-  (should (equal
-           '("foo" "bar")
-           (websocket-test-get-filtered-response
-            '("\0foo\377\0ba" "r\377baz")))))
-
-(ert-deftest websocket-filter-first-response ()
-  (should (equal
-           '("foo" "bar")
-           (websocket-test-get-filtered-response
-            '("HTTP 1.1\0foo\377\0bar\377"))))
-  (should (equal
-           '("foo")
-           (websocket-test-get-filtered-response
-            '("HTTP 1.1" "\0foo\377")))))
-
-(ert-deftest websocket-filter-handle-error-in-filter ()
-  (destructuring-bind (packet-data err-list)
-      (websocket-test-get-filtered-response-with-error
-       '("\0foo\377\0bar\377")
-       (lambda () (error "See if websocket can handle this")))
-    (should (equal packet-data '("foo" "bar")))
-    (should (equal err-list nil)))
-  (destructuring-bind (packet-data err-list)
-      (websocket-test-get-filtered-response-with-error
-       '("\0foo\377\0bar\377")
-       (lambda () "Raise another type of error" (/ 1 0)))
-    (should (equal packet-data '("foo" "bar")))
-    (should (equal err-list nil)))
-  (destructuring-bind (packet-data err-list)
-      (websocket-test-get-filtered-response-with-error
-       '("\0foo\377" "\0bar\377")
-       (lambda () (error "See if websocket can handle this")))
-    (should (equal packet-data '("foo" "bar")))
-    (should (equal err-list nil))))
-
-(ert-run-tests-interactively 'websocket-genbytes-length)
-(ert-run-tests-interactively 'websocket-filter-basic)
-(ert-run-tests-interactively 'websocket-filter-inflight-packets)
-(ert-run-tests-interactively 'websocket-filter-first-response)
-(ert-run-tests-interactively 'websocket-filter-handle-error-in-filter)
-=======
         do (should (= (string-bytes (websocket-genbytes 16)) 16))))
 
 (ert-deftest websocket-calculate-accept ()
@@ -328,5 +261,4 @@
                                        (substring websocket-frames 0 2)))
       (should (websocket-header-read-p fake-ws))
       (websocket-outer-filter fake-ws (substring websocket-frames 2))
-      (should (equal (list frame2 frame1) processed-frames)))))
->>>>>>> b89e0021
+      (should (equal (list frame2 frame1) processed-frames)))))